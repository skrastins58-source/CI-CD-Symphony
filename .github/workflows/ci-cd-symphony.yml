
=======
permissions:
  contents: read
  pull-requests: write

name: CI-CD Symphony

on:
  push:
    branches: [main]
  pull_request:
    branches: [main]

jobs:
  validate:
    name: Validate and Test
    runs-on: ubuntu-latest
    steps:
      - name: Checkout code
        uses: actions/checkout@v4

      - name: Setup Node.js
        uses: actions/setup-node@v4
        with:
          node-version: '18'
          cache: 'npm'

      - name: Install dependencies
        run: npm ci

      - name: Run Lint
        run: npm run lint

      - name: Run Tests and Collect Coverage
        run: npm run coverage

      - name: Build Project
        run: npm run build

      - name: Upload coverage reports
        uses: actions/upload-artifact@v4
        with:
          name: coverage-report
          path: coverage/

      - name: Upload build artifact
        uses: actions/upload-artifact@v4
        with:
          name: dist
          path: dist/

  security:
    name: Security Scan
    runs-on: ubuntu-latest
    needs: validate
    steps:
      - name: Checkout code
        uses: actions/checkout@v4

      - name: Setup Node.js
        uses: actions/setup-node@v4
        with:
          node-version: '18'
          cache: 'npm'

      - name: Install dependencies
        run: npm ci

      - name: Run Snyk to check for vulnerabilities
        uses: snyk/actions/node@master
        env:
          SNYK_TOKEN: ${{ secrets.SNYK_TOKEN }}
        with:
          command: monitor

  release:
    name: Release
    runs-on: ubuntu-latest
    if: github.ref == 'refs/heads/main' && github.event_name == 'push'
    needs: [validate, security]
    steps:
      - name: Checkout code
        uses: actions/checkout@v4
        with:
          fetch-depth: 0

      - name: Setup Node.js
        uses: actions/setup-node@v4
        with:
          node-version: '18'
          cache: 'npm'

      - name: Install dependencies
        run: npm ci

<<<<<<< HEAD
      - name: Run semantic-release
        env:
          GITHUB_TOKEN: ${{ secrets.GITHUB_TOKEN }}
          SLACK_WEBHOOK_URL: ${{ secrets.SLACK_WEBHOOK_URL }}
        run: npx semantic-release
=======
      - name: 🏗️ Build
        run: npm run build

      - name: 📥 Download reports
        uses: actions/download-artifact@v4
        with:
          name: ci-cd-reports
          path: reports-temp

      - name: 📋 Copy reports to dist
        run: |
          mkdir -p dist/reports
          cp -r reports-temp/reports/* dist/reports/ || true
          cp -r reports-temp/badges/* dist/reports/ || true

      - name: 🚀 Deploy to GitHub Pages (Preview)
        uses: peaceiris/actions-gh-pages@v3
        with:
          github_token: ${{ secrets.GITHUB_TOKEN }}
          publish_dir: ./dist
          destination_dir: pr-${{ github.event.number }}
          keep_files: false

      - name: 💬 Add preview comment
        uses: actions/github-script@v7
        with:
          script: |
            const prNumber = context.payload.number;
            const previewUrl = `https://${{ github.repository_owner }}.github.io/${{ github.event.repository.name }}/pr-${prNumber}/`;
            

            const comment = `## 🚀 Preview Deployment
            
            Your changes have been deployed to a preview environment:
            
            🔗 **Preview URL:** ${previewUrl}
            📊 **Reports:** ${previewUrl}reports/
            
=======
            const comment = `## 🚀 Preview Deployment`\n            
            Your changes have been deployed to a preview environment:\n            
            🔗 **Preview URL:** ${previewUrl}\n            📊 **Reports:** ${previewUrl}reports/\n            

            *This preview will be updated with each new commit to this PR.*`;
            
            // Find existing preview comment
            const { data: comments } = await github.rest.issues.listComments({
              owner: context.repo.owner,
              repo: context.repo.repo,
              issue_number: prNumber
            });
            
            const existingComment = comments.find(comment => 
              comment.body.includes('🚀 Preview Deployment') && 
              comment.user.login === 'github-actions[bot]'
            );
            
            if (existingComment) {
              await github.rest.issues.updateComment({
                owner: context.repo.owner,
                repo: context.repo.repo,
                comment_id: existingComment.id,
                body: comment
              });
            } else {
              await github.rest.issues.createComment({
                owner: context.repo.owner,
                repo: context.repo.repo,
                issue_number: prNumber,
                body: comment
              });
            }
            - name: Notify Slack
  run: |
    curl -X POST -H 'Content-type: application/json' \
    --data '{"text":"🎉 New release published: v1.2.3\n🔗 https://github.com/skrastins58-source/CI-CD-Symphony/releases"}' \
    https://hooks.slack.com/services/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
- name: Notify Slack
  run: |
    curl -X POST -H 'Content-type: application/json' \
    --data '{"text":"🎉 New release published: v1.2.3\n🔗 https://github.com/skrastins58-source/CI-CD-Symphony/releases"}' \
   https://hooks.slack.com/services/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
   - name: Notify Slack
  run: |
    curl -X POST -H 'Content-type: application/json' \
    --data '{
      "text": "*🎉 Jauns release: v1.2.3*\n📝 Changelog: <https://github.com/skrastins58-source/CI-CD-Symphony/releases/tag/v1.2.3>\n📊 Coverage: 93.2%\n✅ Status: Build Passed"
    }' \
    https://hooks.slack.com/services/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
    - name: Generate Coverage Badge
  uses: kevinfjiang/coverage-badge@v1
  with:
    coverage: 93.2
    change_file: ./README.md
    repo_token: ${{ secrets.GITHUB_TOKEN }}
<!-- Coverage Comment:Begin -->
![Coverage](https://img.shields.io/badge/Coverage-93.2%25-green)
<!-- Coverage Comment:End -->
if: success() && github.ref == 'refs/heads/main'

>>>>>>> 4ca559b8
<|MERGE_RESOLUTION|>--- conflicted
+++ resolved
@@ -1,5 +1,3 @@
-
-=======
 permissions:
   contents: read
   pull-requests: write
@@ -94,111 +92,8 @@
       - name: Install dependencies
         run: npm ci
 
-<<<<<<< HEAD
       - name: Run semantic-release
         env:
           GITHUB_TOKEN: ${{ secrets.GITHUB_TOKEN }}
           SLACK_WEBHOOK_URL: ${{ secrets.SLACK_WEBHOOK_URL }}
-        run: npx semantic-release
-=======
-      - name: 🏗️ Build
-        run: npm run build
-
-      - name: 📥 Download reports
-        uses: actions/download-artifact@v4
-        with:
-          name: ci-cd-reports
-          path: reports-temp
-
-      - name: 📋 Copy reports to dist
-        run: |
-          mkdir -p dist/reports
-          cp -r reports-temp/reports/* dist/reports/ || true
-          cp -r reports-temp/badges/* dist/reports/ || true
-
-      - name: 🚀 Deploy to GitHub Pages (Preview)
-        uses: peaceiris/actions-gh-pages@v3
-        with:
-          github_token: ${{ secrets.GITHUB_TOKEN }}
-          publish_dir: ./dist
-          destination_dir: pr-${{ github.event.number }}
-          keep_files: false
-
-      - name: 💬 Add preview comment
-        uses: actions/github-script@v7
-        with:
-          script: |
-            const prNumber = context.payload.number;
-            const previewUrl = `https://${{ github.repository_owner }}.github.io/${{ github.event.repository.name }}/pr-${prNumber}/`;
-            
-
-            const comment = `## 🚀 Preview Deployment
-            
-            Your changes have been deployed to a preview environment:
-            
-            🔗 **Preview URL:** ${previewUrl}
-            📊 **Reports:** ${previewUrl}reports/
-            
-=======
-            const comment = `## 🚀 Preview Deployment`\n            
-            Your changes have been deployed to a preview environment:\n            
-            🔗 **Preview URL:** ${previewUrl}\n            📊 **Reports:** ${previewUrl}reports/\n            
-
-            *This preview will be updated with each new commit to this PR.*`;
-            
-            // Find existing preview comment
-            const { data: comments } = await github.rest.issues.listComments({
-              owner: context.repo.owner,
-              repo: context.repo.repo,
-              issue_number: prNumber
-            });
-            
-            const existingComment = comments.find(comment => 
-              comment.body.includes('🚀 Preview Deployment') && 
-              comment.user.login === 'github-actions[bot]'
-            );
-            
-            if (existingComment) {
-              await github.rest.issues.updateComment({
-                owner: context.repo.owner,
-                repo: context.repo.repo,
-                comment_id: existingComment.id,
-                body: comment
-              });
-            } else {
-              await github.rest.issues.createComment({
-                owner: context.repo.owner,
-                repo: context.repo.repo,
-                issue_number: prNumber,
-                body: comment
-              });
-            }
-            - name: Notify Slack
-  run: |
-    curl -X POST -H 'Content-type: application/json' \
-    --data '{"text":"🎉 New release published: v1.2.3\n🔗 https://github.com/skrastins58-source/CI-CD-Symphony/releases"}' \
-    https://hooks.slack.com/services/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
-- name: Notify Slack
-  run: |
-    curl -X POST -H 'Content-type: application/json' \
-    --data '{"text":"🎉 New release published: v1.2.3\n🔗 https://github.com/skrastins58-source/CI-CD-Symphony/releases"}' \
-   https://hooks.slack.com/services/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
-   - name: Notify Slack
-  run: |
-    curl -X POST -H 'Content-type: application/json' \
-    --data '{
-      "text": "*🎉 Jauns release: v1.2.3*\n📝 Changelog: <https://github.com/skrastins58-source/CI-CD-Symphony/releases/tag/v1.2.3>\n📊 Coverage: 93.2%\n✅ Status: Build Passed"
-    }' \
-    https://hooks.slack.com/services/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
-    - name: Generate Coverage Badge
-  uses: kevinfjiang/coverage-badge@v1
-  with:
-    coverage: 93.2
-    change_file: ./README.md
-    repo_token: ${{ secrets.GITHUB_TOKEN }}
-<!-- Coverage Comment:Begin -->
-![Coverage](https://img.shields.io/badge/Coverage-93.2%25-green)
-<!-- Coverage Comment:End -->
-if: success() && github.ref == 'refs/heads/main'
-
->>>>>>> 4ca559b8
+        run: npx semantic-release